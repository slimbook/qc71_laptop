// SPDX-License-Identifier: GPL-2.0
#include "pr.h"

#include <acpi/video.h>
#include <dt-bindings/leds/common.h>
#include <linux/acpi.h>
#include <linux/init.h>
#include <linux/input.h>
#include <linux/input/sparse-keymap.h>
#include <linux/leds.h>
#include <linux/version.h>

#include "events.h"
#include "misc.h"
#include "pdev.h"
#include "wmi.h"
#include "features.h"

/* ========================================================================== */

#define KBD_BL_LED_SUFFIX ":" LED_FUNCTION_KBD_BACKLIGHT

/* ========================================================================== */

static struct {
	const char *guid;
	bool handler_installed;
} qc71_wmi_event_guids[] = {
	{ .guid = QC71_WMI_EVENT_70_GUID },
	{ .guid = QC71_WMI_EVENT_71_GUID },
	{ .guid = QC71_WMI_EVENT_72_GUID },
};

static const struct key_entry qc71_wmi_hotkeys[] = {

	/* reported via keyboard controller */
	{ KE_IGNORE, 0x01, { KEY_CAPSLOCK }},
	{ KE_IGNORE, 0x02, { KEY_NUMLOCK }},
	{ KE_IGNORE, 0x03, { KEY_SCROLLLOCK }},

	/* reported via "video bus" */
	{ KE_IGNORE, 0x14, { KEY_BRIGHTNESSUP }},
	{ KE_IGNORE, 0x15, { KEY_BRIGHTNESSDOWN }},

	/* reported in automatic mode when rfkill state changes */
	{ KE_SW,     0x1a, {.sw = { SW_RFKILL_ALL, 1 }}},
	{ KE_SW,     0x1b, {.sw = { SW_RFKILL_ALL, 0 }}},

	/* reported via keyboard controller */
	{ KE_IGNORE, 0x35, { KEY_MUTE }},
	{ KE_IGNORE, 0x36, { KEY_VOLUMEDOWN }},
	{ KE_IGNORE, 0x37, { KEY_VOLUMEUP }},

	/*
	 * not reported by other means when in manual mode,
	 * handled automatically when it automatic mode
	 */
	{ KE_KEY,    0xa4, { KEY_RFKILL }},
	{ KE_KEY,    0xa5, { KEY_FN_F2 }},
	{ KE_KEY,    0xb1, { KEY_KBDILLUMDOWN }},
	{ KE_KEY,    0xb2, { KEY_KBDILLUMUP }},
	{ KE_KEY,    0xb8, { KEY_FN_ESC }},
	{ KE_KEY,    0xbc, { KEY_FN_F5 }},

	{ KE_END }
};

/* ========================================================================== */

static struct input_dev *qc71_input_dev;

/* ========================================================================== */

static void toggle_fn_lock_from_event_handler(void)
{
	int status = qc71_fn_lock_get_state();

	if (status < 0)
		return;

	/* seemingly the returned status in the WMI event handler is not the current */
	pr_info("setting Fn lock state from %d to %d\n", !status, status);
	qc71_fn_lock_set_state(status);
}

#if IS_ENABLED(CONFIG_LEDS_BRIGHTNESS_HW_CHANGED)
extern struct rw_semaphore leds_list_lock;
extern struct list_head leds_list;

static void emit_keyboard_led_hw_changed(void)
{
	struct led_classdev *led;

	if (down_read_killable(&leds_list_lock))
		return;

	list_for_each_entry (led, &leds_list, node) {
		size_t name_length;
		const char *suffix;

		if (!(led->flags & LED_BRIGHT_HW_CHANGED))
			continue;

		name_length = strlen(led->name);

		if (name_length < strlen(KBD_BL_LED_SUFFIX))
			continue;

		suffix = led->name + name_length - strlen(KBD_BL_LED_SUFFIX);

		if (strcmp(suffix, KBD_BL_LED_SUFFIX) == 0) {
			if (mutex_lock_interruptible(&led->led_access))
				break;

			if (led_update_brightness(led) >= 0)
				led_classdev_notify_brightness_hw_changed(led, led->brightness);

			mutex_unlock(&led->led_access);
			break;
		}
	}

	up_read(&leds_list_lock);
}
#else
static inline emit_keyboard_led_hw_changed(void)
{ }
#endif

static void process_event_72(const union acpi_object *obj)
{
	bool do_report = true;

	if (obj->type != ACPI_TYPE_INTEGER)
		return;

	switch (obj->integer.value) {
	/* caps lock */
	case 0x01:
		pr_debug("caps lock\n");
		break;

	/* num lock */
	case 0x02:
		pr_debug("num lock\n");
		break;

	/* scroll lock */
	case 0x03:
		pr_debug("scroll lock\n");
		break;

	/* touchpad on */
	case 0x04:
		do_report = false;
		pr_debug("touchpad on\n");
		break;

	/* touchpad off */
	case 0x05:
		do_report = false;
		pr_debug("touchpad off\n");
		break;

	/* increase screen brightness */
	case 0x14:
		pr_debug("increase screen brightness\n");
		/* do_report = !acpi_video_handles_brightness_key_presses() */
		break;

	/* decrease screen brightness */
	case 0x15:
		pr_debug("decrease screen brightness\n");
		/* do_report = !acpi_video_handles_brightness_key_presses() */
		break;

	/* radio on */
	case 0x1a:
		/* triggered in automatic mode when the rfkill hotkey is pressed */
		pr_debug("radio on\n");
		break;

	/* radio off */
	case 0x1b:
		/* triggered in automatic mode when the rfkill hotkey is pressed */
		pr_debug("radio off\n");
		break;

	/* mute/unmute */
	case 0x35:
		pr_debug("toggle mute\n");
		break;

	/* decrease volume */
	case 0x36:
		pr_debug("decrease volume\n");
		break;

	/* increase volume */
	case 0x37:
		pr_debug("increase volume\n");
		break;

	case 0x39:
		do_report = false;
		pr_debug("lightbar on\n");
		break;

	case 0x3a:
		do_report = false;
		pr_debug("lightbar off\n");
		break;

	/* enable super key (win key) lock */
	case 0x40:
		do_report = false;
		pr_debug("enable super key lock\n");
		break;

	/* decrease volume */
	case 0x41:
		do_report = false;
		pr_debug("disable super key lock\n");
		break;

	/* enable/disable airplane mode */
	case 0xa4:
		pr_debug("toggle airplane mode\n");
		break;

	/* super key (win key) lock state changed */
	case 0xa5:
		//do_report = false;
		pr_debug("super key lock state changed\n");
		sysfs_notify(&qc71_platform_dev->dev.kobj, NULL, "super_key_lock");
		break;

	case 0xa6:
		do_report = false;
		pr_debug("lightbar state changed\n");
		break;

	/* fan boost state changed */
	case 0xa7:
		do_report = false;
		pr_info("fan boost state changed\n");
		break;

	/* charger unplugged/plugged in */
	case 0xab:
		do_report = false;
		pr_info("AC plugged/unplugged\n");
		break;

	/* perf mode button pressed */
	case 0xb0:
		do_report = false;
		pr_info("change perf mode\n");
		/* TODO: should it be handled here? */
		break;

	/* increase keyboard backlight */
	case 0xb1:
		pr_debug("keyboard backlight decrease\n");
		/* TODO: should it be handled here? */
		break;

	/* decrease keyboard backlight */
	case 0xb2:
		pr_debug("keyboard backlight increase\n");
		/* TODO: should it be handled here? */
		break;

	/* toggle Fn lock (Fn+ESC)*/
	case 0xb8:
		pr_debug("toggle Fn lock\n");
		toggle_fn_lock_from_event_handler();
		sysfs_notify(&qc71_platform_dev->dev.kobj, NULL, "fn_lock");
		break;

	/* perf mode button pressed */
	case 0xbc:
		do_report = false;
		pr_info("change perfomance mode\n");
		
		if (qc71_model == SLB_MODEL_EXECUTIVE) {
			do_report = true;
		}

		sysfs_notify(&qc71_platform_dev->dev.kobj, NULL, "silent_mode");

		if (qc71_model == SLB_MODEL_HERO || qc71_model == SLB_MODEL_TITAN) {
			sysfs_notify(&qc71_platform_dev->dev.kobj, NULL, "turbo_mode");
		}
		break;

	/* keyboard backlight brightness changed */
<<<<<<< HEAD
	case 0xf0:
		do_report = false;
		pr_debug("keyboard backlight changed\n");

#if IS_ENABLED(CONFIG_LEDS_BRIGHTNESS_HW_CHANGED)
=======
	case 240:
		pr_info("keyboard backlight changed\n");
>>>>>>> 6305ec38
		emit_keyboard_led_hw_changed();
		break;

	default:
		pr_warn("unknown code: %u\n", (unsigned int) obj->integer.value);
		break;
	}

	if (do_report && qc71_input_dev)
		sparse_keymap_report_event(qc71_input_dev,
					   obj->integer.value, 1, true);

}

static void process_event(const union acpi_object *obj, const char *guid)
{
	pr_info("guid=%s obj=%p\n", guid, obj);

	if (!obj)
		return;

	pr_info("obj->type = %d\n", (int) obj->type);
	if (obj->type == ACPI_TYPE_INTEGER) {
		pr_info("int = %u\n", (unsigned int) obj->integer.value);
	} else if (obj->type == ACPI_TYPE_STRING) {
		pr_info("string = '%s'\n", obj->string.pointer);
	} else if (obj->type == ACPI_TYPE_BUFFER) {
		pr_info("buffer = %u %*ph", obj->buffer.length,
			(int) obj->buffer.length, (void *) obj->buffer.pointer);
	}

	if (strcmp(guid, QC71_WMI_EVENT_72_GUID) == 0)
		process_event_72(obj);
}

#if LINUX_VERSION_CODE >= KERNEL_VERSION(6, 12, 0)
static void qc71_wmi_event_handler(union acpi_object *obj, void *context)
{
	process_event(obj, context);
}
#else
static void qc71_wmi_event_handler(u32 value, void *context)
{
	struct acpi_buffer response = { ACPI_ALLOCATE_BUFFER, NULL };
	acpi_status status;

<<<<<<< HEAD
	pr_debug("%s(value=%#04x)\n", __func__, (unsigned int) value);
=======
>>>>>>> 6305ec38
	status = wmi_get_event_data(value, &response);
	if (ACPI_FAILURE(status)) {
		pr_err("bad WMI event status: %#010x\n", (unsigned int) status);
		return;
	}

<<<<<<< HEAD
	obj = response.pointer;

	if (obj) {
		pr_debug("obj->type = %d\n", (int) obj->type);
		if (obj->type == ACPI_TYPE_INTEGER) {
			pr_debug("int = %u\n", (unsigned int) obj->integer.value);
		} else if (obj->type == ACPI_TYPE_STRING) {
			pr_debug("string = '%s'\n", obj->string.pointer);
		} else if (obj->type == ACPI_TYPE_BUFFER) {
			uint32_t i;

			for (i = 0; i < obj->buffer.length; i++)
				pr_debug("buf[%u] = %#04x\n",
					(unsigned int) i,
					(unsigned int) obj->buffer.pointer[i]);
		}
	}

	switch (value) {
	case 0xd2:
		qc71_wmi_event_d2_handler(obj);
		break;
	case 0xd1:
	case 0xd0:
		break;
	}

	kfree(obj);
=======
	process_event(response.pointer, context);
	kfree(response.pointer);
>>>>>>> 6305ec38
}
#endif

static int __init setup_input_dev(void)
{
	int err = 0;

	qc71_input_dev = input_allocate_device();
	if (!qc71_input_dev)
		return -ENOMEM;

	qc71_input_dev->name = "QC71 laptop input device";
	qc71_input_dev->phys = "qc71_laptop/input0";
	qc71_input_dev->id.bustype = BUS_HOST;
	qc71_input_dev->dev.parent = &qc71_platform_dev->dev;

	err = sparse_keymap_setup(qc71_input_dev, qc71_wmi_hotkeys, NULL);
	if (err)
		goto err_free_device;

	err = qc71_rfkill_get_wifi_state();
	if (err >= 0)
		input_report_switch(qc71_input_dev, SW_RFKILL_ALL, err);
	else
		input_report_switch(qc71_input_dev, SW_RFKILL_ALL, 1);

	err = input_register_device(qc71_input_dev);
	if (err)
		goto err_free_device;

	return err;

err_free_device:
	input_free_device(qc71_input_dev);
	qc71_input_dev = NULL;

	return err;
}

/* ========================================================================== */

int __init qc71_wmi_events_setup(void)
{
	int err = 0, i;

	(void) setup_input_dev();

	for (i = 0; i < ARRAY_SIZE(qc71_wmi_event_guids); i++) {
		const char *guid = qc71_wmi_event_guids[i].guid;
		acpi_status status =
			wmi_install_notify_handler(guid, qc71_wmi_event_handler, (void *) guid);

		if (ACPI_FAILURE(status)) {
			pr_warn("could not install WMI notify handler for '%s': [%#010lx] %s\n",
				guid, (unsigned long) status, acpi_format_exception(status));
		} else {
			qc71_wmi_event_guids[i].handler_installed = true;
		}
	}

	return err;
}

void qc71_wmi_events_cleanup(void)
{
	int i;

	for (i = 0; i < ARRAY_SIZE(qc71_wmi_event_guids); i++) {
		if (qc71_wmi_event_guids[i].handler_installed) {
			wmi_remove_notify_handler(qc71_wmi_event_guids[i].guid);
			qc71_wmi_event_guids[i].handler_installed = false;
		}
	}

	if (qc71_input_dev)
		input_unregister_device(qc71_input_dev);
}<|MERGE_RESOLUTION|>--- conflicted
+++ resolved
@@ -295,16 +295,9 @@
 		break;
 
 	/* keyboard backlight brightness changed */
-<<<<<<< HEAD
 	case 0xf0:
 		do_report = false;
 		pr_debug("keyboard backlight changed\n");
-
-#if IS_ENABLED(CONFIG_LEDS_BRIGHTNESS_HW_CHANGED)
-=======
-	case 240:
-		pr_info("keyboard backlight changed\n");
->>>>>>> 6305ec38
 		emit_keyboard_led_hw_changed();
 		break;
 
@@ -351,49 +344,14 @@
 	struct acpi_buffer response = { ACPI_ALLOCATE_BUFFER, NULL };
 	acpi_status status;
 
-<<<<<<< HEAD
-	pr_debug("%s(value=%#04x)\n", __func__, (unsigned int) value);
-=======
->>>>>>> 6305ec38
 	status = wmi_get_event_data(value, &response);
 	if (ACPI_FAILURE(status)) {
 		pr_err("bad WMI event status: %#010x\n", (unsigned int) status);
 		return;
 	}
 
-<<<<<<< HEAD
-	obj = response.pointer;
-
-	if (obj) {
-		pr_debug("obj->type = %d\n", (int) obj->type);
-		if (obj->type == ACPI_TYPE_INTEGER) {
-			pr_debug("int = %u\n", (unsigned int) obj->integer.value);
-		} else if (obj->type == ACPI_TYPE_STRING) {
-			pr_debug("string = '%s'\n", obj->string.pointer);
-		} else if (obj->type == ACPI_TYPE_BUFFER) {
-			uint32_t i;
-
-			for (i = 0; i < obj->buffer.length; i++)
-				pr_debug("buf[%u] = %#04x\n",
-					(unsigned int) i,
-					(unsigned int) obj->buffer.pointer[i]);
-		}
-	}
-
-	switch (value) {
-	case 0xd2:
-		qc71_wmi_event_d2_handler(obj);
-		break;
-	case 0xd1:
-	case 0xd0:
-		break;
-	}
-
-	kfree(obj);
-=======
 	process_event(response.pointer, context);
 	kfree(response.pointer);
->>>>>>> 6305ec38
 }
 #endif
 
